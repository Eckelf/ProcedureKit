//
//  ProcedureKit
//
//  Copyright © 2015-2018 ProcedureKit. All rights reserved.
//

import Foundation
import UIKit


/**
 The condition succeeds if the user's response to the shown alert
 is a confirmation action. Else, the condition will fail.

 Therefore, this condition can be attached to procedures which
 require the user to consent. For example, consider deleting
 data or user-generated records. You might present an alert to
 get the user to confirm deletion.
 */
public class UserConfirmationCondition: Condition {

    /// The Response type
    public enum Response {
        case unknown, confirmed, cancelled
    }

    fileprivate var alert: AlertProcedure

    private var response: Response = .unknown

<<<<<<< HEAD
    public init(presentAlertFrom presenting: PresentingViewController, withPreferredStyle preferredAlertStyle: UIAlertController.Style = .alert, title: String = "User confirmation", message: String? = nil, confirmMessage: String = NSLocalizedString("Okay", comment: "Okay"), isDestructive: Bool = true, cancelMessage: String = NSLocalizedString("Cancel", comment: "Cancel")) {
=======
>>>>>>> e0ecb77f

    /// Initialize a new UserConfirmationCondition
    ///
    /// - Parameters:
    ///   - title: a String? the alert title, defaults to "User Confirmation"
    ///   - message: a String?, the alert message, default to nil
    ///   - confirmationActionTitle: a String, the action title which
    ///        indicates the user's confirmation. Defaults to "Okay".
    ///   - isDestructive: a Bool, which indicates if the procedure is
    //         destructive. Defaults to true.
    ///   - cancelActionTitle: a String, the action title for the user
    ///        not confirming. Default to "Cancel"
    ///   - viewController: a UIViewController, the view controller which will
    ///        present the alert controller.
    public init(
        title: String? = NSLocalizedString("User Confirmation", comment: "User Confirmation"),
        message: String? = nil,
        confirmationActionTitle: String = NSLocalizedString("Okay", comment: "Okay"),
        isDestructive: Bool = true,
        cancelActionTitle: String = NSLocalizedString("Cancel", comment: "Cancel"),
        from viewController: UIViewController) {

        alert = AlertProcedure(title: title, message: message, from: viewController, waitForDismissal: true)

        super.init()
        name = "UserConfirmationCondition"
        alert.add(actionWithTitle: confirmationActionTitle, style: isDestructive ? .destructive : .default) { [weak self] _, _ in
            self?.response = .confirmed
        }
        alert.add(actionWithTitle: cancelActionTitle, style: .cancel) { [weak self] _, _ in
            self?.response = .cancelled
        }
        produceDependency(alert)
    }

    public override func evaluate(procedure: Procedure, completion: @escaping (ConditionResult) -> Void) {
        let result: ConditionResult = {
            switch response {
            case .unknown: return .failure(ProcedureKitError.unknown)
            case .cancelled: return .failure(ProcedureKitError.ConditionEvaluationCancelled())
            case .confirmed: return .success(true)
            }
        }()
        completion(result)
    }
}<|MERGE_RESOLUTION|>--- conflicted
+++ resolved
@@ -28,10 +28,6 @@
 
     private var response: Response = .unknown
 
-<<<<<<< HEAD
-    public init(presentAlertFrom presenting: PresentingViewController, withPreferredStyle preferredAlertStyle: UIAlertController.Style = .alert, title: String = "User confirmation", message: String? = nil, confirmMessage: String = NSLocalizedString("Okay", comment: "Okay"), isDestructive: Bool = true, cancelMessage: String = NSLocalizedString("Cancel", comment: "Cancel")) {
-=======
->>>>>>> e0ecb77f
 
     /// Initialize a new UserConfirmationCondition
     ///
