--- conflicted
+++ resolved
@@ -15,13 +15,10 @@
     var window: UIWindow?
 
     func application(application: UIApplication, didFinishLaunchingWithOptions launchOptions: [NSObject: AnyObject]?) -> Bool {
-<<<<<<< HEAD
-=======
 
         // Set the global log level like this
         LogManager.severity = .Notice
 
->>>>>>> 11fa9b5c
         return true
     }
 
